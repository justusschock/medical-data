[project]
dynamic = ["version"]
name = "medical_dl_utils"
description = "Helpful utilities for deep learning in medical image analysis/medical image computing"
readme = "README.md"
requires-python = ">=3.7"
license = {file = "LICENSE"}
keywords = ["deep learning", "machine learning", "pytorch", "medical", "healthcare", "AI"]
authors = [
  {email = "justus.schock@posteo.de"},
  {name = "Justus Schock"}
]
maintainers = [
  {name = "Justus Schock", email = "justus.schock@posteo.de"}
]
classifiers = [
  "Programming Language :: Python :: 3"
]

dependencies = [
<<<<<<< HEAD
    "torch >= 1.9, < 1.12",
    "psutil < 5.9.4",
    "torchio > 0.18.56, < 0.18.79",
    "pytorch-lightning >=1.5, < 1.6.5",
    "monai >=0.7, < 0.8.2",
    "loguru == 0.6.0",
=======
    "torch >= 1.9",
    "psutil < 5.9.2",
    "torchio > 0.18.56",
    "pytorch-lightning >=1.5",
    "monai >=0.7",
    "loguru >= 0.6.0",
>>>>>>> 4f8512d9
    "pydicom",
    "jsonargparse",
]

[project.optional-dependencies]
test = [
  "pytest",
  "coverage"
]


[project.urls]
"Homepage" = "https://github.com/justusschock/medical-dl-utils"
"Repository" = "https://github.com/justusschock/medical-dl-utils"
"Bug Reports" = "https://github.com/justusschock/medical-dl-utils/issues"

[build-system]
requires = [
    "setuptools>=62",
    "wheel",
]
build-backend = "setuptools.build_meta"

[tool.setuptools]
zip-safe = true

[tool.setuptools.packages.find]
exclude = ["tests"]
namespaces = true

[tool.setuptools.dynamic]
version = {attr = "mdlu.__version__"}

[tool.isort]
profile = "black"
line_length = 120
force_sort_within_sections = "False"
order_by_type = "False"

[tool.black]
line-length = 120
target_version = ["py37", "py38", "py39"]

[tool.distutils.bdist_wheel]
universal = true

[bdist_wheel]
universal = 1<|MERGE_RESOLUTION|>--- conflicted
+++ resolved
@@ -18,21 +18,13 @@
 ]
 
 dependencies = [
-<<<<<<< HEAD
-    "torch >= 1.9, < 1.12",
-    "psutil < 5.9.4",
     "torchio > 0.18.56, < 0.18.79",
     "pytorch-lightning >=1.5, < 1.6.5",
     "monai >=0.7, < 0.8.2",
-    "loguru == 0.6.0",
-=======
     "torch >= 1.9",
-    "psutil < 5.9.2",
-    "torchio > 0.18.56",
+    "psutil < 5.9.4",
     "pytorch-lightning >=1.5",
-    "monai >=0.7",
     "loguru >= 0.6.0",
->>>>>>> 4f8512d9
     "pydicom",
     "jsonargparse",
 ]

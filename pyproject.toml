--- conflicted
+++ resolved
@@ -20,17 +20,10 @@
 dependencies = [
     "torch >= 1.9",
     "psutil < 5.9.2",
-<<<<<<< HEAD
     "torchio > 0.18.56, < 0.18.85",
-    "pytorch-lightning >=1.5, < 1.6.5",
-    "monai >=0.7, < 0.8.2",
-    "loguru == 0.6.0",
-=======
-    "torchio > 0.18.56",
     "pytorch-lightning >=1.5",
     "monai >=0.7",
     "loguru >= 0.6.0",
->>>>>>> 4f8512d9
     "pydicom",
     "jsonargparse",
 ]

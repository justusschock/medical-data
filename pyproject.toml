[project]
dynamic = ["version"]
name = "medical_dl_utils"
description = "Helpful utilities for deep learning in medical image analysis/medical image computing"
readme = "README.md"
requires-python = ">=3.7"
license = {file = "LICENSE"}
keywords = ["deep learning", "machine learning", "pytorch", "medical", "healthcare", "AI"]
authors = [
  {email = "justus.schock@posteo.de"},
  {name = "Justus Schock"}
]
maintainers = [
  {name = "Justus Schock", email = "justus.schock@posteo.de"}
]
classifiers = [
  "Programming Language :: Python :: 3"
]

dependencies = [
<<<<<<< HEAD
    "torchio > 0.18.56, < 0.18.79",
    "pytorch-lightning >=1.5, < 1.6.5",
    "monai >=0.7, < 0.8.2",
    "torch >= 1.9",
    "psutil < 5.9.4",
=======
    "torch >= 1.9, < 1.13",
    "psutil < 5.9.2",
    "torchio > 0.18.56, < 0.18.88",
>>>>>>> 924589a1
    "pytorch-lightning >=1.5",
    "loguru >= 0.6.0",
    "pydicom",
    "jsonargparse",
]

[project.optional-dependencies]
test = [
  "pytest",
  "coverage"
]


[project.urls]
"Homepage" = "https://github.com/justusschock/medical-dl-utils"
"Repository" = "https://github.com/justusschock/medical-dl-utils"
"Bug Reports" = "https://github.com/justusschock/medical-dl-utils/issues"

[build-system]
requires = [
    "setuptools>=62",
    "wheel",
]
build-backend = "setuptools.build_meta"

[tool.setuptools]
zip-safe = true

[tool.setuptools.packages.find]
exclude = ["tests"]
namespaces = true

[tool.setuptools.dynamic]
version = {attr = "mdlu.__version__"}

[tool.isort]
profile = "black"
line_length = 120
force_sort_within_sections = "False"
order_by_type = "False"

[tool.black]
line-length = 120
target_version = ["py37", "py38", "py39"]

[tool.distutils.bdist_wheel]
universal = true

[bdist_wheel]
universal = 1<|MERGE_RESOLUTION|>--- conflicted
+++ resolved
@@ -18,17 +18,11 @@
 ]
 
 dependencies = [
-<<<<<<< HEAD
-    "torchio > 0.18.56, < 0.18.79",
     "pytorch-lightning >=1.5, < 1.6.5",
     "monai >=0.7, < 0.8.2",
+    "psutil < 5.9.4",
     "torch >= 1.9",
-    "psutil < 5.9.4",
-=======
-    "torch >= 1.9, < 1.13",
-    "psutil < 5.9.2",
     "torchio > 0.18.56, < 0.18.88",
->>>>>>> 924589a1
     "pytorch-lightning >=1.5",
     "loguru >= 0.6.0",
     "pydicom",
